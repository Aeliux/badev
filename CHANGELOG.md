### 1.7.19 (build 20993, api 7, 2023-01-17)

### 1.7.18 (build 20989, api 7, 2023-01-16)
- Reworked some low level asynchronous messaging functionality in efro.message and efro.rpc. Previously these were a little *too* asynchronous which could lead to messages being received in a different order than they were sent, which is not desirable.
- Added a way to suppress 'Your build is outdated' messages at launch (see `ba._hooks.show_client_too_old_error()`).

### 1.7.17 (build 20983, api 7, 2023-01-09)
- V2 accounts now show a 'Unlink Legacy (V1) Accounts' button in account settings if they have any old V1 links present. This can be used to clear out old links to replace them with V2 links which work correctly with V2 accounts.
- `ba.internal.dump_tracebacks()` is now `ba.internal.dump_app_state()` and `ba.internal.log_dumped_tracebacks()` is now `ba.internal.log_dumped_app_state()`. This reflects the fact that these calls may be expanded to include other app state in the future (C++ layer thread states, etc.).
- Added `ba.app.health_monitor` which will dump app state if the logic thread ever stops responding for 5+ seconds while the app is running (to help diagnose deadlock situations).
- Various extra logging and bug fixes related to V2 accounts and master server communication (trying to get this stuff working as smoothly as possible now that it is feature-complete).

### 1.7.16 (build 20969, api 7, 2022-12-18)
- Fixed a bug where profile names encased in curly brackets could cause harmless error messages.
- Android will no longer log errors on ba.open_url() calls if a browser is not available (it still just falls back to the in-app dialog in that case).
- The 'Upgrade' button for device accounts now signs you out and closes the upgrade window to hopefully make it more clear that you need to sign in with your newly created/upgraded BombSquad account.
- Fixed a bug where the remote app could not connect for the first 5 seconds after launching the app.
- Added Malay language. Ick; apparently its been sitting done for a while and I hadn't realized it wasn't added to the game yet. Apologies!. And thanks to all contributors!
- Added 'enable_queue' server config setting. This defaults to True but can be turned off as a workaround for server owners targeted by queue spam attacks.
- The public party list no longer sorts servers without queues at the end of the list. This sorting was put there long ago to prioritize fancy new queue-supporting servers but now it would just make the few that opt out of queues hard to find. Doh. So opting out of queues is probably not a great idea until this build is widespread.
- Public uuids now only change once every 6 months or so instead of with every version bump. This way periods of heavy development won't put added strain on server owners trying to keep ban lists up to date and whatnot.
- Added a merch button in the in-game store that goes to the ballistica.net merch page (though it only shows up in the few countries where merch is available).

### 1.7.15 (build 20960, api 7, 2022-12-04)
- The cancel button on the 'Sign in with a Bombsquad Account' popup no longer respond to system cancel buttons (escape key, android back button, etc). Turns out some Android people were pressing back repeatedly to come back from a browser after signing in and immediately canceling their sign in attempts in the game before they completed. Hopefully this will avoid some frustration.
- Fixed an issue where back presses could result in multiple main menu windows appearing.

### 1.7.14 (build 20958, api 7, 2022-12-03)
- Android Google Play logins now provide V2 accounts with access to all V2 features such as a globally-unique account tag, cloud-console, and workspaces. They should still retain their V1 data as well.
- V2 accounts now have a 'Manage Account' button in the app account window which will sign you into a browser with your current account.
- Removed Google App Invite functionality which has been deprecated for a while now. Google Play users can still get tickets by sharing the app via codes (same as other platforms).
- Updated Android root-detection library to the latest version. Please holler if you are getting new false 'your device is rooted' errors when trying to play tournaments or anything like that.
- Removed a few obsolete internal functions: `_ba.is_ouya_build()`, `_ba.android_media_scan_file()`.
- Renaming some methods/data to disambiguate 'login' vs 'sign-in', both in the app and on ballistica.net. Those two terms are somewhat ambiguous and interchangeable in English and can either be a verb or a noun. I'd like to keep things clear in Ballistica by always using 'sign-in' for the verb form and 'login' for the noun. For example: 'You can now sign in to your account using your Google Play login'.
<<<<<<< HEAD
- WARNING: There are currently some rough edges with Google Play V2 accounts; for example Google Play achievements and leaderboards UIs are not currently showing up. I will be cleaning all of this up before the official 1.7.14 release.
- Commit Last Manual Party Connect Port to config. Previously, it always assumed the port to be 43210.
=======
- Fixed the 'your config is broken' dialog that shows on desktop builds if the game's config file is corrupt and can't be read. It should let you edit the config or replace it with a default.
- `ba.printobjects()` is now `ba.ls_objects()`. It technically logs and doesn't print so the former name was a bit misleading.
- Added `ba.ls_input_devices()` to dump debug info about the current set of input devices. Can be helpful to diagnose mysterious devices joining games unintentionally and things like that.
- Added 'raw' bool arg to `ba.pushcall()`. Passing True for it disables context save/restore and thread checks.
- Added `ba.internal.dump_tracebacks()` which can be used to dump the stack state of all Python threads after some delay. Useful for debugging deadlock; just call right before said deadlock occurs. Results will be logged on the next app launch if they cannot be immediately.
- Fixed a low level event-loop issue that in some cases was preventing the Android version from properly pausing/resuming the app or managing connections while in the background. If you look at the devices section on ballistica.net you should now see your device disappear when you background the app and reappear when you foreground it. Please holler if not.
- Device accounts are now marked as deprecated, and signing in with one now brings up an 'upgrade' UI which allows converting it to a V2 account. It is my hope to push the entire client ecosystem to V2 accounts as quickly as possible since trying to support both independent V1 accounts and V2 accounts is a substantial technical burden.
- Fixed an issue where Log calls made within `Thread::PushThreadMessage()` could result in deadlock.
- Fixed an issue where some Android hardware buttons could theoretically cause rogue game controller button presses (due to downcasting int values > 255 into a uint8 value).
>>>>>>> 56cd3a44

### 1.7.13 (build 20919, api 7, 2022-11-03)
- Android target-sdk has been updated to 33 (Android 13). Please holler if anything seems broken or is behaving differently than before on Android.
- Android back-button handling code had to be reworked a bit for sdk 33 (see https://developer.android.com/guide/navigation/predictive-back-gesture). Because of this, back buttons on gamepads or other special cases behave slightly differently, but hopefully still in a reasonable way. Please holler if you find otherwise.

### 1.7.12 (build 20914, api 7, 2022-10-18)
- Disabled some live-objects warnings as it seems their use of certain gc module functionality might be causing some rare errors/crashes. On further inspection, it turns out that is technically expected. Basically those calls are useful for debugging but can break things. Added a note at the top of efro.debug elaborating on the situation. We can reimplement similar warnings later in a safe manner.
- Removed `ba._general.print_active_refs()` because the newer stuff in efro.debug does the same thing better.
- Bug fixes related to v2 account connections.

### 1.7.11 (build 20909, api 7, 2022-10-15)
- Switched our Python autoformatting from yapf to black. The yapf project seems to be mostly dead whereas black seems to be thriving. The final straw was yapf not supporting the `match` statement in Python 3.10.
- Added `has_settings_ui()` and `show_settings_ui()` methods to ba.Plugin. Plugins can use these to enable a 'Settings' button next to them in the plugin manager that brings up a custom UI.
- Fixed workspaces functionality, which I broke rather terribly in 1.7.10 when I forgot to test it against all the internal changes there (sorry). Note that there is a slight downside to having workspace syncing enabled now in that it turns off the fast-v2-relaunch-login optimization from 1.7.10.
- App should now show a message when workspace has been changed and a restart is needed for it to take effect.
- Fixed an issue where `ba.open_url()` would fall back to internal url display window on some newer Android versions instead of opening a browser. It should now correctly open a browser on regular Android. On AndroidTV/iiRcade/VR it will now always display the internal pop-up. It was trying to use fancy logic before to determine if a browser was available but this seemed to be flaky. Holler if this is not working well on your device/situation.
- The internal 'fallback' `ba.open_url()` window which shows a url string when a system browser is not available now has a qrcode and a copy button (where copy/paste is supported).
- Added a 'force_internal' arg to `ba.open_url()` if you would like to always use the internal window instead of attempting to open a browser. Now that we show a copy button and qr code there are some cases where this may be desirable.

### 1.7.10 (build 20895, api 7, 2022-10-09)
- Added eval support for cloud-console. This means you can type something like '1+1' in the console and see '2' printed. This is how Python behaves in the stdin console or in-game console or the standard Python interpreter.
- Exceptions in the cloud-console now print to stderr instead of logging.exception(). This means they aren't a pretty red color anymore, but this will keep cloud-console behaving well with things like servers where logging.exception() might trigger alarms or otherwise. This is also consistent with standard interactive Python behavior.
- Cloud console now shows the device name at the top instead of simply 'Console' while connected.
- Moved the function that actually runs cloud console code to `ba._cloud.cloud_console_exec()`.
- Added efro.debug which contains useful functionality for debugging object reference issues and memory leaks on live app instances (via cloud shell or whatever).
- Lots of reworking/polishing in general on communication between the game and v2 regional/master servers in preparation of upgrading Google Play accounts to V2. Please holler if anything is not working smoothly with a V2 account.
- When establishing V2 master-server communication, if the closest regional server is down or too busy, will now fall back to farther ones instead of giving up. You can follow this process by setting env var `BA_DEBUG_PRINT_V2_TRANSPORT` to 1 when running the app.
- Network testing now skips the alternate v1 master server addr if the primary succeeded. The alternate often fails which makes things look broken even though the game is ok as long as primary works.
- The v2-transport system will now properly reestablish account connectivity when asked to refresh its connection (the cloud does this periodically so regional cloud servers can be restarted as needed). Practically this means your app won't stop showing up under the ballistica.net devices section after its been running for a while; a problem previous builds had.
- The v2-transport system can now establish more than one connection at a time, which allows the app to gracefully transition to a new connection when the old is about to expire without any period of no connectivity. To test this functionality, set env var `BA_DEBUG_PRINT_V2_TRANSPORT=1` to see transport debug messages and `BA_DEBUG_V2_TRANSPORT_SHORT_DURATION=1` to cause the cloud to request a connection-refresh every 30 seconds or so.
- V2 accounts now consider themselves instantly signed in if they were signed in when the app last ran. They still need to contact the master-server before anything important can happen, but this should help keep things feel faster in general.
- Due to v2-transport improvements, pressing the 'End Session Now' button in ballistica.net account settings should now instantly log you out of all apps using that session (ones that are online at least). Previously this would often not take effect until something like an app relaunch.
- Fixes an issue where the tournament entry window could remain stuck on top when following a 'get more tickets' link. (Thanks itsre3!)
- The main menu now says 'End Test' when in a stress test instead of 'End Game' (Thanks vishal332008!)
- Added 'discordLogo' and 'githubLogo' textures for anyone who wants to use those for UIs.

### 1.7.9 (build 20880, api 7, 2022-09-24)
- Cleaned up the efro.message system to isolate response types that are used purely internally (via a new SysResponse type).
- Fixed bug with 'Disable Camera Shake' option. (GitHub #511) (thanks Dliwk!)
- Fixed an issue where Co-op football would play no music.
- Accept "fairydust" as an emit type in `ba.emitfx()` (thanks ritiek!).
- Added epic mode option to Easter Egg Hunt (thanks itsre3!).
- The game no longer auto-signs-in to a device account when first run since we want to start encouraging people to use V2 accounts.
- Removed support for GameCircle in Amazon builds (which has been discontinued for years at this point).

### 1.7.8 (build 20871, api 7, 2022-09-21)
- Fixed tournament scores submits which were broken in 1.7.7 (oops).
- Added @clear command to stdin command reader.

### 1.7.7 (build 20868, api 7, 2022-09-20)
- Added `ba.app.meta.load_exported_classes()` for loading classes discovered by the meta subsystem cleanly in a background thread.
- Improved logging of missing playlist game types.
- Some ba.Lstr functionality can now be used in background threads.
- Added simple check for incoming packets (should increase security level a bit).
- Simplified logic for C++ `Platform::GetDeviceName()` and made it accessible to Python via `ba.app.device_name`.
- Default device name now uses gethostname() instead of being hard coded to 'Untitled Device' (though many platforms override this).
- Added support for the console tool in the new devices section on ballistica.net.
- Increased timeouts in net-testing gui and a few other places to be able to better diagnose/handle places with very poor connectivity.
- Removed `Platform::SetLastPyCall()` which was just for debugging and which has not been useful in a while.
- Moved some app bootstrapping from the C++ layer to the `ba._bootstrap` module.
- The game will now properly return to the stress-test window after a stress test finishes (thanks vishal332008!)
- Continue window will now pause the game to avoid running up times in the background (thanks vishal332008!)
- Keepaway and KingOfTheHill now have epic options (thanks FAL-Guys!)
- Spaz starting with gloves no longer loses it after picking up an expiring gloves powerup (thanks itsre3!)
- Starting to rename the 'game' thread to the 'logic' thread. This is the thread where most high level app logic happen, not only game logic.
- `_ba.in_game_thread()` is now `_ba.in_logic_thread()`.
- Misc C++ layer tidying/refactoring.
- Split out the `_ba` binary module into `_ba` and `_bainternal`. This will eventually allow running without the closed-source parts (`_bainternal`) present at all.
- There is now a `_bainternal.py` dummy-module alongside the existing `_ba.py` one. Be sure to exclude it from any script collections used by the game (the same as `_ba.py`).
- Added checks to make sure `_ba` or `_bainternal` arent used outside of ba. Any 'internal' functionality needed outside of ba should be exposed through ba.internal. `_ba` and `_bainternal` are internal implementation details.
- Removed C++ Module class and simplified Thread class. The Module class was an old relic of long ago before C++ had lambdas and its existence was pretty pointless and confusing these days.
- Renamed C++ App to AppFlavor and AppGlobals to App.
- Renamed C++ Media to Assets.
- Removed 'scores to beat' list in coop which was only ever functional in limited cases on the Mac version. Perhaps that feature can reappear in a cross-platform way sometime.
- Simplified C++ bootstrapping to allocate all globals in one place.
- Renamed C++ Game classes to Logic.
- The app now bootstraps Python in the main thread instead of the logic thread. This will keep things more consistent later when we are able to run under an already-existing Python interpreter.
- As a side-effect of initing Python in the main thread, it seems that Python now catches segfaults in our debug builds and prints Python stack traces. (see https://docs.python.org/3/library/faulthandler.html). We'll have to experiment and see if this is a net positive or something we want to disable or make optional.
- Python and `_ba` are now completely initialized in public source code. Now we just need to enable the app to survive without `_bainternal` and it'll be possible to build a 100% open source app.
- `Logging::Log()` in the C++ layer now takes a LogLevel arg (kDebug, kWarning, kError, etc.) and simply calls the equivalent Python logging.XXX call. This unifies our C++ and Python logging to go through the same place.
- `ba.log()` is no more. Instead just use standard Python logging functions (logging.info(), logging.error(), etc.).
- `_ba.getlog()` is now `_ba.get_v1_cloud_log()`. Note that this functionality will go away eventually so you should use `ba.app.log_handler` and/or standard Python logging functions to get at app logs.
- Along the same lines, `_ba.get_log_file_path()` is now `_ba.get_v1_cloud_log_file_path()`.
- Added `_ba.display_log()` function which ships a log message to the in-game terminal and platform-specific places like the Android log. The engine wires up standard Python logging output to go through this.
- Added `_ba.v1_cloud_log()` which ships a message to the old v1-cloud-log (the log which is gathered and sent to the v1 master server to help me identify problems people are seeing). This is presently wired up to a subset of Python logging output to approximate how it used to work.
- Note: Previously in the C++ layer some code would mix Python print calls (such as `PyErr_PrintEx()`) with ballistica::Log() calls. Previously these all wound up going to the same place (Python's sys.stderr) so it worked, but now they no longer do and so this sort of mixing should be avoided. So if you see a weird combination of colored log output lines with non-colored lines that seem to go together, please holler as it means something needs to be fixed.
- Builds for Apple devices now explicitly set a thread stack size of 1MB. The default there is 512k and I was seeing some stack overflows for heavy physics sims or very recursive Python stuff.
- If you want to grab recent logs, you can now use `ba.app.log_handler.get_cached()`. This will give you everything that has gone through Python logging, Python stdout/stderr, and the C++ Log() call (up to the max cache size that is).
- LogHandler output now ALWAYS goes to stderr. Previously it only would if an interactive terminal was detected. This should make the binary easier to debug if run from scripts/etc. We can add a `--quiet` option if needed or whatnot.
- (build 20859) Fixed an error setting up asyncio loops under Windows related to the fact that Python is now inited in the main thread.
- (build 20864) Fatal-error message/traceback now properly prints to stderr again (I think the recent logging rejiggering caused it to stop).
- (build 20864) Fixed an issue where the app could crash when connected to the cloud console while in a network game.
- Added a simplified help() command which behaves reasonably under the in-game console or cloud-console.


### 1.7.6 (build 20687, api 7, 2022-08-11)
- Cleaned up the MetaSubsystem code.
- It is now possible to tell the meta system about arbitrary classes (ba\_meta export foo.bar.Class) instead of just the preset types 'plugin', 'game', etc.
- Newly discovered plugins are now activated immediately instead of requiring a restart.

### 1.7.5 (build 20672, api 7, 2022-07-25)
- Android build now uses the ReLinker library to load the native main.so, which will (hopefully) avoid some random load failures on older Android versions.
- Android Google Play build now prints a message at launch if the billing library isn't available or needs to be updated (explaining why purchases won't work in that case).
- Various minor bug fixes (mostly cleaning up unnecessary error logging)
- Updated Android builds to use the new NDK 25 release
- Added a warning when trying to play a tournament with a workspace active
- Added api-version to changelog headers and `pcommand version` command.

### 1.7.4 (20646, 2022-07-12)
- Fixed the trophies list showing an incorrect total (Thanks itsre3!)
- ba.app.meta.metascan is now ba.app.meta.scanresults
- Cleaned up co-op ui code a bit
- Added a utility function to add custom co-op games in the practice section: `ba.app.add_coop_practice_level`. Also added new workspace template script which uses it to define a new co-op game type.
- Removed some spammy debug timing logging I added for tracking down a recent bug (can be reenabled by setting env var `BA_DEBUG_TIMING=1`)
- Updated the 'Show Mods Folder' to properly show the path to the mods folder. Before it would unhelpfully show something like `<External Storage>/BombSquad` but now it should be something more useful like `Android/data/net.froemling.bombsquad/files/mods`.
- Android user scripts dir is now called 'mods' instead of 'BombSquad'. The name 'BombSquad' made sense when it was located in a truly shared area of storage but now that it is in the app-specific area (something like Android/data/net.froemling.bombsquad/files) it makes sense to just use 'mods' like other platforms.
- Updated the Modding Guide button in advanced settings to point to the new ballistica wiki stuff instead of the old out-of-date 1.4 modding docs.
- Added ba.app.net.sslcontext which is a shared SSLContext we can recycle for our https requests. It turns out it can take upwards of 1 second on older Android devices to create a default SSLContext, so this can provide a nice speedup compared to the default behavior of creating a new default one for each request.
- Rewrote Google Play version purchasing code using Google's newest libraries (Google Play Billing 5.0). This should make everything more reliable, but please holler if you try to purchase anything in the game and run into problems.
- It is now possible on the Google Play version to purchase things like Pro more than once for different accounts.

### 1.7.3 (20634, 2022-07-06)
- Fixed an issue with King of the Hill flag regions not working when players entered them (Thanks itsre3!)
- Fixed an issue in Chosen One where the flag resetting on top of a player would not cause them to become the chosen one (Thanks Dliwk!)
- Fixed an issue where triple-bomb powerup would not flash before wearing off (Thanks Juleskie!).
- Fixed an issue where syncing workspaces containing large files could error.
- Net-testing window now requires you to be signed in instead of giving an error result in that case.
- The app now issues a gentle notice if plugins are removed instead of erroring and continuing to look for them on subsequent launches. This makes things much smoother when switching between workspaces or users.
- Added new translation entries for Workspace/Plugin stuff.
- tools/bacloud workspace get/put commands are now functional (wiki page with instructions coming soon).
- `_ba.android_get_external_storage_path` is now `_ba.android_get_external_files_dir` which maps to the actual call it makes under the hood these days.
- Android logging now breaks up long entries such as stack-traces into multiple log entries so they should not get truncated.
- The app now issues a warning if device time varies significantly from actual world time. This can lead to things like the app incorrectly treating SSL certificates as not yet valid and network functionality failing.
- The app now issues a warning if unable to establish secure connections to cloud servers (which can be due to aforementioned issue, but could also stem from other network problems).
- The Network Testing utility (Settings->Advanced->Network Testing) now tests for more potential issues including ones mentioned above.
- The Android version now stores files such as extracted assets and audio caches in the non-backed-up files dir (Android's Context.getNoBackupFilesDir()). These files can always be recreated by the app so they don't need backups, and this makes it more likely that Android will back up what's left in the regular files dir (the app config, etc).
- Fixed an issue causing hitches during background SSL network operations (manifesting on the Android version but theoretically possibly anywhere).

### 1.7.2 (20620, 2022-06-25)
- Minor fixes in some minigames (Thanks Droopy!)
- Fixed a bug preventing 'clients' arg from working in `_ba.chatmessage` (Thanks imayushsaini!)
- Fixed a bug where ba.Player.getdelegate(doraise=True) could return None instead of raising a ba.DelegateNotFoundError (thanks Dliwk!)
- Lots of Romanian language improvements (Thanks Meryu!)
- Workspaces are now functional. They require signing in with a V2 account, which currently is limited to explicitly created email/password logins. See ballistica.net to create such an account or create/edit a workspace. This is bleeding edge stuff so please holler with any bugs you come across or if anything seems unintuitive.
- Newly detected Plugins are now enabled by default in all cases; not just headless builds. (Though a restart is still required before they run). Some builds (headless, iiRcade) can't easily access gui settings so this makes Plugins more usable there and keeps things consistent. The user still has the opportunity to deactivate newly detected plugins before restarting if they don't want to use them.
- Reworked app states for the new workspace system, with a new `loading` stage that comes after `launching` and before `running`. The `loading` stage consists of an initial account log-in (or lack thereof) and any workspace/asset downloading related to that. This allows the app to ensure that the latest workspace state is synced for the active account before running plugin loads and meta scans, allowing those bits to work as seamlessly in workspaces as they do for traditional local manual installs.
- Plugins now have an `on_app_running` call instead of `on_app_launch`, allowing them to work seamlessly with workspaces (see previous entry).
- Errors running/loading plugins now show up as screen-messages. This can be ugly but hopefully provides a bit of debugging capability for anyone testing code on a phone or somewhere with no access to full log output. Once we can add logging features to the workspaces web ui we can perhaps scale back on this.
- Api version increased from 6 to 7 due to the aforementioned plugin changes (`on_app_launch` becoming `on_app_running`, etc.)

### 1.7.1 (20597, 2022-06-04)
- V2 account logic fixes
- Polishing V2 web-based login flow

### 1.7.0 (20591, 2022-06-02)
- V2 accounts are now available (woohoo!). These are called 'BombSquad Accounts' in the account section. V2 accounts communicate with a completely new server and will be the foundation for lots of new functionality in the future. However they also function as a V1 account so existing functionality should still work. Note that the new 'workspaces' feature for V2-accounts is not yet enabled in this build, but it will be in the next few builds. Also note that account types such as GameCenter and Google-Play will be 'upgraded' to V2 accounts in the future so there is no need to try this out if you use one of those. But if you use device-accounts you might want to create yourself a V2 account, since device-accounts will remain V1-only (though you can link an old device-account to a v2-enabled account if you want to keep your progress). Getting a V2 account now also gives you a chance to reserve a nice account-tag before all the good ones are taken.
- Legacy account subsystem has been renamed from `ba.app.accounts` to `ba.app.accounts_v1`
- Added `ba.app.accounts_v2` subsystem for working with V2 accounts.
- `ba.SessionPlayer.get_account_id()` is now `ba.SessionPlayer.get_v1_account_id()`
- `ba.InputDevice.get_account_id()` is now `ba.InputDevice.get_v1_account_id()`
- `_ba.sign_in()` is now `_ba.sign_in_v1()`
- `_ba.sign_out()` is now `_ba.sign_out_v1()`
- `_ba.get_account_name()` is now `_ba.get_v1_account_name()`
- `_ba.get_account_type()` is now `_ba.get_v1_account_type()`
- `_ba.get_account_state()` is now `_ba.get_v1_account_state()`
- `_ba.get_account_state_num()` is now `_ba.get_v1_account_state_num()`
- `_ba.get_account_display_string()` is now `_ba.get_v1_account_display_string()`
- `_ba.get_account_misc_val()` is now `_ba.get_v1_account_misc_val()`
- `_ba.get_account_misc_read_val()` is now `_ba.get_v1_account_misc_read_val()`
- `_ba.get_account_misc_read_val_2()` is now `_ba.get_v1_account_misc_read_val_2()`
- `_ba.get_account_ticket_count()` is now `_ba.get_v1_account_ticket_count()`
- Exposing more sources in the public repo; namely networking stuff. I realize this probably opens up some attack vectors for hackers but also opens up options for server-owners to add their own defenses without having to wait on me. Hopefully this won't prove to be a bad idea.
- V2 master server addr is now simply https://ballistica.net. If you had saved links to the previous address, https://tools.ballistica.net, please update them, as the old address may stop working at some point.
- Upgraded everything to Python 3.10. The upgrade process is pretty smooth at this point so we should be able to upgrade yearly now once each new Python version has had some time to mature.


### 1.6.12 (20567, 2022-05-04)
- More internal work on V2 master-server communication

### 1.6.11 (20539, 2022-03-23)
- Documentation is now generated using pdoc <https://pdoc.dev>. Thanks Dliwk!! (I'll get it wired up to auto-update to a webpage soon).
- Players who connect to authenticated servers impersonating someone else are now simply kicked; not banned. The old behavior was being intentionally exploited to ban people from their own servers/etc. I may revert to bans once I can do it in a way that is not exploitable.
- The game now establishes a V2 master-server connection (which will soon be used for lots of cool functionality). For this version it is mainly enabled for testing purposes; please holler if you see any odd warning messages or behavior.

### 1.6.10 (20511, 2022-03-20)
- Added `_ba.get_client_public_device_uuid` function which returns a semi-permanent device id for a connected client running 1.6.10 or newer. Can be useful to combat spam attacks or other mischief.
- Fixed an issue with `make update` not properly rewriting Visual Studio project files to account for new/deleted source files.
- Removed various bits of code associated with the (no-longer-functional) Google Play Games multiplayer connections.
- Added lots of foundation code for v2 master-server connections (not yet enabled).

### 1.6.9 (20486, 2022-02-22)
- Upgraded Android Python to 3.9.10
- Fixed an issue with SSL in Android builds that was preventing communication with the master-server in 1.6.8
- Added a new network-diagnostics tool at 'Settings->Advanced->Network Testing'. Can be used to diagnose issues talking to master-servers/etc. (especially useful now that SSL can factor in)
- Added clipboard support to Mac test build (thought pasting currently requires ctrl-v instead of cmd-v).
- Fixed an issue where non-ascii characters in device names could break network communication.

### 1.6.8 (20458, 2022-02-16)
- Added Filipino language (Thanks David!)
- Restored pre-v1.5 jump behaviour.
- All communication with the master-server should now be secure (https) using root certificates from the [certifi](https://github.com/certifi/python-certifi) project. Please holler if you run into any connection issues with this version.

### 1.6.7 (20436)
- Fixed a vulnerability which could expose device-account uuids.
- Now generating Linux Arm64 server and test builds (currently built against Ubuntu 20).
- Mac test builds are now Universal binaries (Arm64 & x86-64 versions bundled together).
- Mac test builds are now notarized and distributed via a snazzy .dmg instead of a zip file, so the OS should no longer try to prevent you from running them.
- Test builds can now be found at <https://ballistica.net/builds> - this page shows more info about the builds, including file checksums (stored on a separate server from the actual files for increased security).

### 1.6.6 (20394)
- Beginning work on moving to new asset system.
- Added Tamil language (Thanks Ryan!)
- Added methods for changing camera attributes to the `_ba` module.

### 1.6.5 (20394)
- Added co-op support to server builds (thanks Dliwk!)
- Updated everything from Python 3.8 to Python 3.9. The biggest immediate impact to our code is that basic types such as list, dict, and tuple can be used in annotations, eliminating the need to import typing.Dict, typing.List, etc. See python.org for more changes.
- Note: accessing mods on external storage on Android will not work in this release. This functionality has not been working in recent versions of Android due to increased security features anyway and I am in the process of replacing it with a cloud based system for installing mods. More on this soon.
- Python 3.9 no longer supports Windows 7 or earlier (according to <https://www.python.org/downloads/windows/>) so if you are running such a version of Windows you will need to stick to older builds.

### 1.6.4 (20382)
- Some cleanups in the Favorites tab of the gather window.
- Reorganized prefab target names; some targets such as `prefab-debug` are now `prefab-gui-debug` (more consistent with the existing `prefab-server-debug` targets).
- Windows builds now go to build/windows instead of `ballisticacore_windows/build`.
- Lots of project reorganization to allow things such as documentation or the dummy `_ba.py` module to be rebuilt from the public repo.
- Added network flood attack mitigation.

### 1.6.3 (20366)
- Telnet access works again for gui builds without requiring a password (access must still be granted via the gui).

### 1.6.2 (20365)
- Declare opponent team as the winner if a player with their final turn leaves an elimination game.
- Fix for certain cases when trying to host a private game where no available nearby servers could be found.
- Enabling per-architecture apk splitting for smaller download sizes on Android.

### 1.6.1 (20362)
- Some clean-up on Android builds, including simplifying ad-networks. No longer should ever show rewarded ads in between game rounds (only when actual rewards are involved).

### 1.6.0 (20357)
- Revamped netcode significantly. We still don't have client-prediction, but things should (hopefully) feel much lower latency now.
- Added network debug graphs accessible by hitting F8.
- Added private parties functionality (cloud hosted parties with associated codes making it easier to play with friends)
- The meta subsystem now enables new plugins by default in headless builds.
- Added option to save party in Manual tab
- Slight tidying on the tourney entry popup
- Env var to override UI scale is now `BA_UI_SCALE` instead of `BA_FORCE_UI_SCALE`.
- Fixed an issue where ba.storagename() could prevent objects on the stack from getting released cleanly
- Improvements to documentation generation such as link to some external base types.
- Added `ba.clipboard_*` functions for copying and pasting text on supported platforms.
- Implemented clipboard functionality on SDL based builds (such as prefab).
- Fixed an issue where click locations on scaled text fields could be incorrectly calculated.
- Server-wrapper improvements allowing config path and `ba_root` path to be passed explicitly.
- Binary -cfgdir option now properly allows any path, not just `./ba_root`.
- Additional server-wrapper options such as disabling auto-restart and automatic restarts on config file changes.
- Running a `_ba.connect_to_party` command via the -exec arg should now do the right thing.
- Fixed possible crash due to buffer under/overruns in `Utils::precalc_rands_*`.
- Fixed a potential crash-on-exit due to statically allocated colliders/caches in `ode_collision_trimesh.cpp` getting torn down while in use
- Better randomization for player free-for-all starting locations
- Plugins can now register to be called for pause, resume, and shutdown events in addition to launch
- Added ba.app.state holding the overall state of the app (running, paused, etc.)
- renamed the efro.dataclasses module to efro.dataclassio and added significant functionality
- command-line input no longer errors on commands longer than 4k bytes.
- added show-tutorial option to the server wrapper config
- added custom-team-names option to the server wrapper config
- added custom-team-colors option to the server wrapper config
- added inline-playlist option to the server wrapper config

### 1.5.29 (20246)
- Exposed ba method/class initing in public C++ layer.
- The 'restart' and 'shutdown' commands in the server script now default to immediate=True
- Wired up `clean_exit_minutes`, `unclean_exit_minutes`, and `idle_exit_minutes` options in the server config
- Removed remains of the google-real-time-multiplayer stuff from the android/java layer.

### 1.5.28 (20239)
- Simplified `ba.enum_by_value()`
- Updated Google Play version to hopefully show friend high scores again on score screens (at least for levels that have an associated Google Play leaderboard).
- Public-party-list now properly shows an error instead of 'loading...' when not signed in.
- Heavily reworked public party list display code to be more efficient and avoid hitches even with large numbers of servers.

### 1.5.27 (20238)
- Language functionality has been consolidated into a LanguageSubsystem object at ba.app.lang
- `ba.get_valid_languages()` is now an attr: `ba.app.lang.available_languages`
- Achievement functionality has been consolidated into an AchievementSubsystem object at ba.app.ach
- Plugin functionality has been consolidated into a PluginSubsystem obj at ba.app.plugins
- Ditto with AccountV1Subsystem and ba.app.accounts
- Ditto with MetadataSubsystem and ba.app.meta
- Ditto with AdsSubsystem and ba.app.ads
- Revamped tab-button functionality into a cleaner type-safe class (bastd.ui.tabs.TabRow)
- Split Gather-Window tabs out into individual classes for future improvements (bastd.ui.gather.\*)
- Added the ability to disable ticket-purchasing UIs for builds (`ba.app.allow_ticket_purchases`)
- Reworked the public party gather section to perform better; it should no longer have to rebuild the list from scratch each time the UI is visited.
- Added a filter option to the public party list (sorry it has taken so long).

### 1.5.26 (20217)
- Simplified licensing header on python scripts.
- General project refactoring in order to open source most of the C++ layer.

### 1.5.25 (20176)
- Added Venetian language (thanks Federico!)
- Fixed an issue where chosen-one flashes would remain if the player leaves the game
- Added android input-device detection log messages for debugging
- Android asset-sync phase (completing install...) now emits log output for debugging.

### 1.5.24 (20163)
- Upgraded Python from version 3.7 to 3.8. This is a substantial change (though nothing like the previous update from 2.7 to 3.7) so please holler if anything is broken. These updates will happen once every year or two now...
- Windows debug builds now use Python debug libraries. This should hopefully catch more errors that would otherwise go undetected and potentially cause crashes.
- Switched windows builds to use 'fast' mode math instead of 'strict'. This should make the game run more efficiently (similar modes are already in use on other platforms) but holler if any odd breakage happens such as things falling through floors (more often than the occasional random fluke-y case that happens now).
- Added `_ba.can_display_full_unicode()` for any code that wants to avoid printing things that won't show up locally.
- Now pulling some classes such as Literal and Protocol from typing instead of `typing_extensions` (they were officially added to Python in 3.8)
- Double taps/clicks now work properly on widgets nested under a scroll-widget on mobile (so, for example, replays can now be double-clicked to view them)

### 1.5.23 (20146)
- Fixed the shebang line in `bombsquad_server` file by using `-S` flag for `/usr/bin/env`.
- Fixed a bug with hardware keyboards emitting extra characters in the in-game console (~ or F2)
- Added support for 'plugin' mods and user controls to configure them in settings-\>advanced-\>plugins.
- Renamed `selection_loop_to_parent` to `selection_loops_to_parent` in widget calls.
- Added `selection_loops_to_parent`, `border`, `margin`, `claims_left_right`, and `claims_tab` args to ba.columnwidget().
- Column-widget now has a default `border` of 0 (explicitly pass 2 to get the old look).
- Column-widget now has a default `margin` of 10 (explicitly pass 0 to get the old look).
- Added `selection_loops_to_parent`, `claims_left_right`, and `claims_tab` args to ba.scrollwidget.
- Added `selection_loops_to_parent`, `claims_left_right`, and `claims_tab` args to ba.rowwidget.
- Added `claims_left_right` and `claims_tab` to ba.hscrollwidget().
- Default widget `show_buffer` is now 20 instead of 0 (causes scrolling to stay slightly ahead of widget selection). This can be overridden with the ba.widget() call if anything breaks.
- Relocated ba.app.uiscale to ba.app.ui.uiscale.
- Top level settings window now properly saves/restores its state again.
- Added Emojis to the Internal Game Keyboard.
- Added continuous CAPITAL letters typing feature in the Internal Game Keyboard.

### 1.5.22 (20139)
- Button and key names now display correctly again on Android (and are cleaned up on other platforms too).

### 1.5.21 (20138)
- Added a UI subsystem at ba.app.ui (containing globals/functionality that was previously directly under ba.app). And hopefully added a fix for rare state of two main menus appearing on-screen at once.
- Added options in the 'Advanced' section to disable camera shake and camera gyroscope motion.

### 1.5.20 (20126)
- The ba.Session.teams and ba.Session.players lists are now ba.Session.sessionteams and ba.Session.sessionplayers. This is to help keep it clear that a Team/Player and a SessionTeam/SessionPlayer are different things now.
- Disconnecting an input-device now immediately removes the player instead of doing so in the next cycle; this prevents possible issues where code would try to access player.inputdevice before the removal happens which would lead to errors.
- Updated mac prefab builds to point at homebrew's python@3.7 package now that 3.8 has been made the default.
- Fixed an issue where adding/deleting UI widgets within certain callbacks could cause a crash.
- Fixed a case where an early fatal error could lead to a hung app and no error dialog.
- Added environment variables which can override UI scale for testing. Set `BA_FORCE_UI_SCALE` to small, medium or large.
- Added a ba.UIScale enum. The value at ba.app.uiscale replaces the old `ba.app.interface_type`, `ba.app.small_ui`, and `ba.app.med_ui` values.
- Emoji no longer display in-game with a washed-out appearance. If there are any places in-game where bright-colored emoji become distracting, please holler.
- `_ba.get_game_roster()` now includes `account_id` which is the validated account id of all clients (will be None until completes). Also, a few keys are renamed: `specString->spec_string` and `displayString->display_string`.

### 1.5.19 (20123)
- Cleaned up some bomb logic to avoid weird corner-cases such as land-mine explosions behaving like punches when set off by punches or bombs potentially resulting in multiple explosions when triggered by multiple other bombs simultaneously. Holler if anything explosion-related seems off now.
- Reactivated and cleaned up fatal-error message dialogs; they should now show up more consistently and on more platforms when something catastrophic happens instead of getting a silent crash.
- Certain hardware buttons on Android which stopped working in 1.5 should now be working again...

### 1.5.18 (20108)
- A bit of project cleanup; tools/snippets is now tools/pcommand, etc.
- More minor bug fixes and crash/bug-logging improvements.

### 1.5.17 (20102)
- More cleanup to logging and crash reporting system.
- Various other minor bug fixes...

### 1.5.16 (20099)
- Hopefully finally fixed that pesky crash bug on score submissions.

### 1.5.14 (20096)
- Fixed Android VR version failing to launch.
- More bug fixing and crash reporting improvements.

### 1.5.13 (20095)
- Hopefully fixed an elusive random crash on android that popped up recently.
- Misc bug fixes.

### 1.5.12 (20087)
- Improved exception handling and crash reporting.
- Misc bug fixes.

### 1.5.11 (20083)
- Fixed a freeze in the local network browser.

### 1.5.10 (20083)
- Streamlined C++ layer bootstrapping process a bit.
- Creating sys scripts via ba.modutils now works properly.
- Custom soundtracks should now work again under Android 10.
- Misc other bug fixes.

### 1.5.9 (20082)
- Reduced some hitches when clicking on certain buttons in the UI
- Fixed an issue where very early keyboard/controller connects/disconnects could get lost on android.
- `ba._modutils` is now ba.modutils since it is intended to be publicly accessible.
- drop-down console is now properly accessible again via android hardware keyboards (\` key)
- Other minor bug fixes..

### 1.5.8 (20079)
- Fixed an issue where touch controls or sound settings values could look like 0.8999999999. Please holler if you see this anywhere else.
- Fixed a potential crash when tapping the screen before the game is fully inited.
- Restored the correct error message in the 'Google Play' connection tab from 1.4 (I am actively working on a replacement)
- Other minor bug fixes.

### 1.5.7 (20077)
- Fixed an issue where co-op score screen rating could look like '3.9999999999999'
- Other minor bug fixes.

### 1.5.6 (20075)
- Lots of internal event-handling cleanup/reorganization in preparation for Android 1.5 update.
- Lots of low level input handling cleanup, also related to Android 1.5 version. Please holler if keyboard/game-controllers/etc. are behaving odd on any platforms.
- Now including Android test builds for the first time since 1.5. These have not been thoroughly tested yet so please holler with anything that is obviously broken.
- Mouse wheel now works in manual camera mode on more platforms.
- Server scripts now run in opt mode in release builds, so they can use bundled .opt-1.pyc files.
- Fixes a potential crash in the local network browser.
- Fixes an issue where Hockey Pucks would not show up in network games.
- More misc bug fixes and tidying.

### 1.5.5 (20069)
- Cleaned up Windows version packaging.
- More misc bug fixes.

### 1.5.4 (20067)
- Should now work properly with non-ascii paths on Windows (for real this time).
- Note that Windows game data is now stored under 'Local' appdata instead of 'Roaming'; if you have an old installation with data you want to preserve, you may want to move it over manually.
- Misc cleanup and minor bug fixes.

### 1.5.3 (20065)
- Improved handling of non-ascii characters in file paths on Windows.

### 1.5.2 (20063)
- Fixes an issue with controls not working correctly in net-play between 1.4.x and 1.5.x.
- Tidied up onslaught code a bit.
- Fixes various other minor bugs.

### 1.5.1 (20062)
- Windows server now properly displays color when run by double-clicking the .bat file.
- Misc bug fixes.

### 1.5.0 (20001)
- This build contains about 2 years worth of MAJOR internal refactoring to prepare for the future of BombSquad. As a player this should not (yet) look different from 1.4, but for modders there is a lot new. See the rest of these change entries or visit [ballistica.net](https://ballistica.net) for more info.
- Ported the entire scripting layer from Python 2 to Python 3 (currently at 3.7, and I intend to keep this updated to the latest widely-available release). There's some significant changes going from python 2 to 3 (new print statement, string behavior, etc.), but these are well documented online, so please read up as needed.  This should provide us some nice benefits and future-proofs everything. (my janky 2.7 custom Python builds were getting a little long in the tooth).
- Refactored all script code to be PEP8 compliant (Python coding standards).  Basically, this means that stuff that was camel-case (fooBar) is now a single word or underscores (`foobar` / `foo_bar`).  There are a few minor exceptions such as existing resource and media filenames, but in general old code can be ported by taking a pass through and killing the camel-case.  I know this is a bit of a pain in the ass, but it'll let us use things like Pylint and just be more consistent with the rest of the Python world.
- On a related note, I'm now using 'yapf' to keep my Python code formatted nicely (using pep8 style); I'd recommend checking it out if you're doing a lot of scripting as it's a great time-saver.
- On another related note, I'm trying to confirm to Google's recommendations for Python code (search 'Google Python Style Guide'). There are some good bits of wisdom in there, so I recommend at least skimming through it.
- And as one last related note, I'm now running Pylint on all my own Python code. Highly recommended if you are doing serious scripting, as it can make Python almost feel as type-safe as C++.
- The minimum required android version will now be 5.0 (a requirement of the Python 3 builds I'm using)
- Minimum required macOS version is now 10.13 (for similar reasons)
- 'bsInternal' module is now `_ba` (better lines up with standard Python practices)
- bs.writeConfig() and bs.applySettings() are no more. There is now ba.app.config which is basically a fancy dict class with some methods added such as commit() and apply()
- bs.getEnvironment() is no more; the values there are now available through ba.app (see notes down further)
- Fixed the mac build so command line input works again when launched from a terminal
- Renamed 'exceptionOnNone' arg to 'doraise' in various calls.
- bs.emitBGDynamics() is now ba.emitfx()
- bs.shakeCamera() is now ba.camerashake()
- Various other minor name changes (bs.getUIBounds() -> ba.app.ui_bounds, etc.).  I'm keeping old and new Python API docs around for now, so you can compare as needed.
- Renamed bot classes based on their actions instead of their appearances (ie: PirateBot -> ExplodeyBot)
- bs.getSharedObject() is now ba.stdobj()
- Removed bs.uni(), bs.utf8(), `bs.uni_to_ints()`, and `bs.uni_from_ints()` which are no longer needed due to Python 3's better string handling.
- Removed bs.SecureInt since it didn't do much to slow down hackers and hurts code readability.
- Renamed 'finalize' to 'expire' for actors and activities. 'Finalize' sounds too much like a destructor, which is not really what that is.
- bs.getMapsSupportingPlayType() is now simply ba.getmaps(). I might want to add more filter options to it besides just play-type, hence the renaming.
- Changed the concept of 'game', 'net', and 'real' times to 'sim', 'base', and 'real'. See time function docs for specifics.  Also cleared up a few ambiguities over what can be used where.
- I'm converting all scripting functions to operate on floating-point seconds by default instead of integer milliseconds. This will let us support more accurate simulations later and is just cleaner I feel. To keep existing calls working you should be able to add timeformat='ms' and you'll get the old behavior (or multiply your time values by 0.001). Specific notes listed below.
- ba.Timer now takes its 'time' arg as seconds instead of milliseconds. To port old calls, add: timeformat='ms' to each call (or multiply your input by 0.001)
- ba.animate() now takes times in seconds and its 'driver' arg is now 'timetype' for consistency with other time functions. To port existing code you can pass timeformat='ms' to keep the old milliseconds based behavior.
- ditto for `ba.animate_array()`
- ba.Activity.end() now takes seconds instead of milliseconds as its delay arg.
- TNTSpawner now also takes seconds instead of milliseconds for `respawn_time`.
- There is a new ba.timer() function which is used for all one-off timer creation. It has the same args as the ba.Timer() class constructor.
- bs.gameTimer() is no more. Pass timeformat='ms' to ba.timer() if you need to recreate its behavior.
- bs.netTimer() is no more. Pass timetype='base' and timeformat='ms' to ba.timer() if you need to recreate its behavior.
- bs.realTimer() is no more. Pass timetype='real' and timeformat='ms' to ba.timer() if you need to recreate its behavior.
- There is a new ba.time() function for getting time values; it has consistent args with the new ba.timer() and ba.Timer() calls.
- bs.getGameTime() is no more. Pass timeformat='ms' to ba.time() if you need to recreate its behavior.
- bs.getNetTime() is no more. Pass timetype='base' and timeformat='ms' to ba.time() if you need to recreate its behavior.
- bs.getRealTime() is no more. Pass timetype='real' and timeformat='ms' to ba.time() if you need to recreate its behavior.
- bs.getTimeString() is now just ba.timestring(), and accepts seconds by default (pass timeformat='ms' to keep old calls working).
- bs.callInGameThread() has been replaced by an optional `from_other_thread` arg for ba.pushcall()
- There is now a special `ba.UNHANDLED` value that handlemessage() calls should return any time they don't handle a passed message.  This will allow fallback message types and other nice things in the future.
- Wired the boolean operator up to ba.Actor's exists() method, so now a simple "if mynode" will do the right thing for both Actors and None values instead of having to explicitly check for both.
- Ditto for ba.Node; you can now just do 'if mynode' which will do the right thing for both a dead Node or None.
- Ditto for ba.InputDevice, ba.Widget, ba.Player
- Added a bs.App class accessible via ba.app; will be migrating global app values there instead of littering python modules with globals. The only remaining module globals should be all-caps public 'constants'
- 'Internal' methods and classes living in `_ba` and elsewhere no longer start with underscores.  They are now simply marked with '(internal)' in their docstrings.  'Internal' bits are likely to have janky interfaces and can change without warning, so be wary of using them. If you find yourself depending on some internal thing often, please let me know, and I can try to clean it up and make it 'public'.
- bs.getLanguage() is no more; that value is now accessible via ba.app.language
- bs.Actor now accepts an optional 'node' arg which it will store as `self.node` if passed.  Its default DieMessage() and exists() handlers will use `self.node` if it exists.  This removes the need for a separate NodeActor() for simple cases.
- bs.NodeActor is no more (it can simply be replaced with ba.Actor())
- bs.playMusic() is now ba.setmusic() which better fits its functionality (it sometimes just continues playing or stops playing).
- The bs.Vector class is no more; in its place is a shiny new ba.Vec3 which is implemented internally in C++ so its nice and speedy.  Will probably update certain things like vector node attrs to support this class in the future since it makes vector math nice and convenient.
- Ok you get the point... see [ballistica.net](https://ballistica.net) for more info on these changes.

### 1.4.155 (14377)
- Added protection against a repeated-input attack in lobbies.

### 1.4.151 (14371)
- Added Chinese-Traditional language and improved translations for others.

### 1.4.150 (14369)
- Telnet port can now be specified in the config
- Telnet socket no longer opens on headless build when telnet access is off (reduces DoS attack potential)
- Added a `filter_chat_message()` call which can be used by servers to intercept/modify/block all chat messages.
- `bsInternal._disconnectClient()` now takes an optional banTime arg (in seconds, defaults to old value of 300).

### 1.4.148 (14365)
- Added a password option for telnet access on server builds

### 1.4.147 (14364)
- Fixes an issue where a client rejoining a server after being kicked could get stuck in limbo
- Language updates
- Increased security on games that list themselves as public. All joining players must now be validated by the master server, or they will be kicked. This will let me globally ban accounts or ip addresses from joining games to avoid things like ad spam-bots (which has been a problem this week).
- Added a max chat message length of 100
- Clients sending abnormal amounts of data to the server will now be auto-kicked

### 1.4.145 (14351)
- Mostly a maintenance release (real work is happening in the 1.5/2.0 branch) - minor bug fixes and a few language updates.
- Google deprecated some older SDKs, so the minimum Android supported by this build is now 4.4

### 1.4.144 (14350)
- Added Greek translation

### 1.4.143 (14347)
- Fixed an issue where server names starting and ending with curly brackets would display incorrectly
- Fixed an issue where an android back-button press very soon after launch could lead to a crash
- Fixed a potential crash if a remove-player call is made for a player that has already left

### 1.4.142 (14346)
- Fixed an issue in my rigid body simulation code which could lead to crashes when large numbers of bodies are present

### 1.4.141 (14344)
- Fixed a longstanding bug in my huffman compression code that could cause an extra byte of unallocated memory to be read, leading to occasional crashes

### 1.4.140 (14343)
- Fixed a few minor outstanding bugs from the 1.4.139 update

### 1.4.139 (14340)
- Added an option to the server builds to point to a server-stats webpage that will show up as an extra link in the server browser (in client 1.4.139+)
- Removed the language column from the server browser.  This was more relevant back when all clients saw the game in the server's language, and is nowadays largely just hijacked for silly purposes.  Holler if you miss it.
- Server list now re-pings servers less often and averages ping results to reduce the amount of jumping around in the list.  Please holler if this feels off.
- Added some slick new client-verification tech.  Going forward it should be pretty much impossible to fool a server into thinking you are using a different account than you really are.
- Added a `get_account_id()` method to the bs.Player class.  This will return a player's signed-in account-id (when it can be verified for certain)

### 1.4.138 (14336)
- Removed SDL library from the server builds, so that's one less dependency that needs to be installed when setting up a linux server

### 1.4.137 (14331)
- Lots of internal code cleanup and reorganization before I dig into networking rework (hopefully didn't break too much)
- Slowly cleaning up Python files (hoping to move closer to PEP 8 standards and eventually Python 3)
- Added Hindi language
- Cleared out some old build types (farewell OUYA; thanks for the memories)
- Added support for meshes with > 65535 verts (though turns out OpenGL ES2 doesn't support this so moot at the moment)

### 1.4.136 (14327)
- Updated 'kiosk mode' functionality (used for simple demo versions of the game)
- Lots of work getting VR builds up to date
- Fixed an issue where 'report this player' window would show up behind the window that spawned it

### 1.4.135 (14324)
- Updated various SDKs for the android build (now building against api 27, removed inmobi ads, etc.)

### 1.4.134 (14322)
- Fixed an issue where the internal keyboard would sometimes show up behind game windows
- Fixed an issue where UI widget selection would sometimes loop incorrectly at window edges
- Fixed an issue where overlay windows such as the quit dialog would allow clicks to pass through to regular windows under them
- Work on 2.0 UI (not yet enabled)

### 1.4.133 (14318)
- Pro upgrade now unlocks custom team names and colors in teams mode
- Added a 'Mute Chat' option for completely ignoring incoming chat messages
- Fixed a longstanding issue where player-selectors could get 'stuck'
- Pro upgrade now unlocks a new exact color picker option for character colors/highlights/etc.
- Added new flag icons to the store: Iran, Poland, Argentina, Philippines, and Chile
- Added an option for translators to be notified by the game whenever there are new phrases to translate (under settings->advanced)
- Increased quality on some models, textures and audio
- Assault no longer counts dead bodies hitting the flag as scores
- Replay speed can now be controlled with -/= keys (on devices with keyboards)
- Added Serbian language
- Remote app connections are now disabled by default on server builds
- Server wrapper script now supports python 3 in addition to python 2. (Python 3 support in the actual game will still be awhile)
- Added better crash reporting on Android, so I can hopefully fix bugs more quickly.
- bs.Lstr() can now take a 'fallbackResource' or 'fallbackValue' argument; the old 'fallback' argument is deprecated
- Removed the long-since-deprecated bs.translate() and bs.getResource() calls (bs.Lstr() should be used for all that stuff now)
- Removed some deprecated functions from GameActivity: getInstanceScoreBoardNameLocalized(), getInstanceNameLocalized(), getConfigDescriptionLocalized()

### 1.4.132 (14316)
- Fixed an issue where the game could get stuck in a black screen after resuming on Android

### 1.4.131 (14315)
- Replay playback speed can now be adjusted in the menu
- Fixed an issue with touch controls showing up while in party chat
- Fixed issues with the new anti-turbo logic when hosting

### 1.4.130 (14313)
- New character: Grumbledorf the Wizard
- Improved public party browsing performance
- Added protections against turbo exploits when hosting
- Fixed issues with some Android controllers not being recognized

### 1.4.126 (14307)
- Improved keyboard and mouse support on Android

### 1.4.125 (14306)
- Added support for keyboards on Android
- Added support for desktop-like environments such as Samsung DeX and Chromebooks on Android
- Optimized game UI for wide-screen layouts such as the Galaxy Note 8

### 1.4.121 (14302)
- Added support for account unlinking

### 1.4.118 (14298)
- Added 64-bit arm binary to Android builds

### 1.4.111 (14286)
- BallisticaCore Pro now unlocks 2 additional characters
- multi-line chat messages are now clamped down to 1 line; should prevent annoying multi-line fullscreen message spam

### 1.4.106 (14280)
- the game will now only print 'game full' player-rejection messages to the client attempting to join; should reduce annoying message spam.

### 1.4.101 (14268)
- the game will now attempt to load connecting players' profiles and info from my master-server instead of trusting the player; should reduce cheating

### 1.4.100 (14264)
- added a 'playlistCode' option in the server config which corresponds with playlist codes added in Ballisticacore 1.4.100 (used for sharing playlists with friends). Now you can create a custom playlist, grab a code for it, and easily use it in a dedicated server.

### 1.4.99 (14252)
- there is now a forced 10-second delay between a player leaving the game and another player from that same client joining the game.  This should fix the exploit where players were leaving and re-joining to avoid spawn times.
- most in-game text is now set as bs.Lstr() values so that they show up in the client's own language instead of the server's  There are currently a few exceptions such as time values which I need to address.

### 1.4.98 (14248)
- added kick-votes that can be started by any client.  Currently, a client must type '0' or '1' in chat to vote, but I'll add buttons for them soon.
- modified text nodes so that they can display in each client's own language.  (most text nodes don't do this yet but the capability is there).  However, this means older clients can't connect to 1.4.98 servers, so you may want to stick with an older server for a bit until the userbase gets more updated.

### 1.4.97 (14247)
- back to displaying long names in more places; mainly just the in-game ones are clamped...  trying to find a good balance...

### 1.4.97 (14246)
- public party names will now show up for clients as the title of their party windows instead of "My Party" and also during connect/disconnect (requires client 14246+)
- server now ignores 'locked' states on maps/game-types, so meteor-shower, target-practice, etc. should work now

### 1.4.97 (14244)
- kicked players are now unable to rejoin for a several minutes

### 1.4.96 (14242)
- chat messages and the party window now show player names instead of account names when possible
- server now clamps in-game names to 8 characters so there's some hope of reading them in-game. Can loosen this or add controls for how clamping happens if need be.

### 1.4.96 (14241)
- added an automatic chat-block to combat chat spammers. Block durations start at 10 seconds and double with each repeat offense

### 1.4.95 (14240)
- fixed an issue where a single account could not be used to host multiple parties at once

### 1.4.95 (14236)
- added a port option to the config, so it's now possible to host multiple parties on one machine (note that ballisticacore 1.4.95+ is required to connect ports aside from 43210)

### 1.4.95 (14234)
- fixed a bug that could cause the Windows version to freeze randomly after a while

### 1.4.95 (14233)
- ballisticacore (both `bs_headless` and regular) now reads commands from standard input, making it easier to run commands via scripts or the terminal
- server now runs using a 'server' account-type instead of the local 'device' account. (avoids daily-ticket-reward messages and other stuff that's not relevant to servers)
- the server script now passes args to the game as a json file instead of individual args; this should keep things cleaner and more expandable
- the `ballisticacore_server` script also now reads commands from stdin, allowing reconfiguring server settings on the fly
- added more options such as the ability to set game series lengths and to host a non-public party

### 1.4.94
- now have mac, windows, and both 32 and 64-bit linux server builds
- added an optional config.py file that can be used instead of modifying the server script itself
- added an autoBalanceTeams option for teams games
- people joining and leaving the party are no longer announced (too much noise)

### 1.4.93
- should now properly allow clients to use their unlocked characters
- added an option to enable telnet access<|MERGE_RESOLUTION|>--- conflicted
+++ resolved
@@ -32,10 +32,6 @@
 - Updated Android root-detection library to the latest version. Please holler if you are getting new false 'your device is rooted' errors when trying to play tournaments or anything like that.
 - Removed a few obsolete internal functions: `_ba.is_ouya_build()`, `_ba.android_media_scan_file()`.
 - Renaming some methods/data to disambiguate 'login' vs 'sign-in', both in the app and on ballistica.net. Those two terms are somewhat ambiguous and interchangeable in English and can either be a verb or a noun. I'd like to keep things clear in Ballistica by always using 'sign-in' for the verb form and 'login' for the noun. For example: 'You can now sign in to your account using your Google Play login'.
-<<<<<<< HEAD
-- WARNING: There are currently some rough edges with Google Play V2 accounts; for example Google Play achievements and leaderboards UIs are not currently showing up. I will be cleaning all of this up before the official 1.7.14 release.
-- Commit Last Manual Party Connect Port to config. Previously, it always assumed the port to be 43210.
-=======
 - Fixed the 'your config is broken' dialog that shows on desktop builds if the game's config file is corrupt and can't be read. It should let you edit the config or replace it with a default.
 - `ba.printobjects()` is now `ba.ls_objects()`. It technically logs and doesn't print so the former name was a bit misleading.
 - Added `ba.ls_input_devices()` to dump debug info about the current set of input devices. Can be helpful to diagnose mysterious devices joining games unintentionally and things like that.
@@ -45,7 +41,6 @@
 - Device accounts are now marked as deprecated, and signing in with one now brings up an 'upgrade' UI which allows converting it to a V2 account. It is my hope to push the entire client ecosystem to V2 accounts as quickly as possible since trying to support both independent V1 accounts and V2 accounts is a substantial technical burden.
 - Fixed an issue where Log calls made within `Thread::PushThreadMessage()` could result in deadlock.
 - Fixed an issue where some Android hardware buttons could theoretically cause rogue game controller button presses (due to downcasting int values > 255 into a uint8 value).
->>>>>>> 56cd3a44
 
 ### 1.7.13 (build 20919, api 7, 2022-11-03)
 - Android target-sdk has been updated to 33 (Android 13). Please holler if anything seems broken or is behaving differently than before on Android.
